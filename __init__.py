"""Support for August devices."""
<<<<<<< HEAD
from datetime import datetime, timedelta
=======
from datetime import timedelta
>>>>>>> 783af72a
import logging

from august.api import Api
from august.authenticator import AuthenticationState, Authenticator, ValidationResult
from requests import RequestException, Session
import voluptuous as vol

from homeassistant.const import (
    CONF_PASSWORD,
    CONF_TIMEOUT,
    CONF_USERNAME,
    EVENT_HOMEASSISTANT_STOP,
)
from homeassistant.helpers import discovery
import homeassistant.helpers.config_validation as cv
from homeassistant.util import Throttle, dt

_LOGGER = logging.getLogger(__name__)

_CONFIGURING = {}

DEFAULT_TIMEOUT = 10
ACTIVITY_FETCH_LIMIT = 10
ACTIVITY_INITIAL_FETCH_LIMIT = 20

CONF_LOGIN_METHOD = "login_method"
CONF_INSTALL_ID = "install_id"

NOTIFICATION_ID = "august_notification"
NOTIFICATION_TITLE = "August Setup"

AUGUST_CONFIG_FILE = ".august.conf"

DATA_AUGUST = "august"
DOMAIN = "august"
DEFAULT_ENTITY_NAMESPACE = "august"

# Limit battery and hardware updates to 1800 seconds
# in order to reduce the number of api requests and
# avoid hitting rate limits
MIN_TIME_BETWEEN_LOCK_DETAIL_UPDATES = timedelta(seconds=1800)

# Limit locks status check to 900 seconds now that
# we get the state from the lock and unlock api calls
# and the lock and unlock activities are now captured
MIN_TIME_BETWEEN_LOCK_STATUS_UPDATES = timedelta(seconds=900)

# Doorbells need to update more frequently than locks
# since we get an image from the doorbell api
MIN_TIME_BETWEEN_DOORBELL_STATUS_UPDATES = timedelta(seconds=20)

# Activity needs to be checked more frequently as the
# doorbell motion and rings are included here
MIN_TIME_BETWEEN_UPDATES = timedelta(seconds=10)

DEFAULT_SCAN_INTERVAL = timedelta(seconds=10)


LOGIN_METHODS = ["phone", "email"]

CONFIG_SCHEMA = vol.Schema(
    {
        DOMAIN: vol.Schema(
            {
                vol.Required(CONF_LOGIN_METHOD): vol.In(LOGIN_METHODS),
                vol.Required(CONF_USERNAME): cv.string,
                vol.Required(CONF_PASSWORD): cv.string,
                vol.Optional(CONF_INSTALL_ID): cv.string,
                vol.Optional(CONF_TIMEOUT, default=DEFAULT_TIMEOUT): cv.positive_int,
            }
        )
    },
    extra=vol.ALLOW_EXTRA,
)

AUGUST_COMPONENTS = ["camera", "binary_sensor", "lock"]


def request_configuration(hass, config, api, authenticator):
    """Request configuration steps from the user."""
    configurator = hass.components.configurator

    def august_configuration_callback(data):
        """Run when the configuration callback is called."""

        result = authenticator.validate_verification_code(data.get("verification_code"))

        if result == ValidationResult.INVALID_VERIFICATION_CODE:
            configurator.notify_errors(
                _CONFIGURING[DOMAIN], "Invalid verification code"
            )
        elif result == ValidationResult.VALIDATED:
            setup_august(hass, config, api, authenticator)

    if DOMAIN not in _CONFIGURING:
        authenticator.send_verification_code()

    conf = config[DOMAIN]
    username = conf.get(CONF_USERNAME)
    login_method = conf.get(CONF_LOGIN_METHOD)

    _CONFIGURING[DOMAIN] = configurator.request_config(
        NOTIFICATION_TITLE,
        august_configuration_callback,
        description="Please check your {} ({}) and enter the verification "
        "code below".format(login_method, username),
        submit_caption="Verify",
        fields=[
            {"id": "verification_code", "name": "Verification code", "type": "string"}
        ],
    )


def setup_august(hass, config, api, authenticator):
    """Set up the August component."""

    authentication = None
    try:
        authentication = authenticator.authenticate()
    except RequestException as ex:
        _LOGGER.error("Unable to connect to August service: %s", str(ex))

        hass.components.persistent_notification.create(
            "Error: {}<br />"
            "You will need to restart hass after fixing."
            "".format(ex),
            title=NOTIFICATION_TITLE,
            notification_id=NOTIFICATION_ID,
        )

    state = authentication.state

    if state == AuthenticationState.AUTHENTICATED:
        if DOMAIN in _CONFIGURING:
            hass.components.configurator.request_done(_CONFIGURING.pop(DOMAIN))

        hass.data[DATA_AUGUST] = AugustData(hass, api, authentication.access_token)

        for component in AUGUST_COMPONENTS:
            discovery.load_platform(hass, component, DOMAIN, {}, config)

        return True
    if state == AuthenticationState.BAD_PASSWORD:
        _LOGGER.error("Invalid password provided")
        return False
    if state == AuthenticationState.REQUIRES_VALIDATION:
        request_configuration(hass, config, api, authenticator)
        return True

    return False


def setup(hass, config):
    """Set up the August component."""

    conf = config[DOMAIN]
    api_http_session = None
    try:
        api_http_session = Session()
    except RequestException as ex:
        _LOGGER.warning("Creating HTTP session failed with: %s", str(ex))

    api = Api(timeout=conf.get(CONF_TIMEOUT), http_session=api_http_session)

    authenticator = Authenticator(
        api,
        conf.get(CONF_LOGIN_METHOD),
        conf.get(CONF_USERNAME),
        conf.get(CONF_PASSWORD),
        install_id=conf.get(CONF_INSTALL_ID),
        access_token_cache_file=hass.config.path(AUGUST_CONFIG_FILE),
    )

    def close_http_session(event):
        """Close API sessions used to connect to August."""
        _LOGGER.debug("Closing August HTTP sessions")
        if api_http_session:
            try:
                api_http_session.close()
            except RequestException:
                pass

        _LOGGER.debug("August HTTP session closed.")

    hass.bus.listen_once(EVENT_HOMEASSISTANT_STOP, close_http_session)
    _LOGGER.debug("Registered for Home Assistant stop event")

    return setup_august(hass, config, api, authenticator)


class AugustData:
    """August data object."""

    def __init__(self, hass, api, access_token):
        """Init August data object."""
        self._hass = hass
        self._api = api
        self._access_token = access_token
        self._doorbells = self._api.get_doorbells(self._access_token) or []
        self._locks = self._api.get_operable_locks(self._access_token) or []
        self._house_ids = set()
        for device in self._doorbells + self._locks:
            self._house_ids.add(device.house_id)

        self._doorbell_detail_by_id = {}
<<<<<<< HEAD
        self._lock_last_status_update_by_id = {}
        self._door_last_state_update_by_id = {}
=======
        self._lock_last_status_update_time_utc_by_id = {}
>>>>>>> 783af72a
        self._lock_status_by_id = {}
        self._lock_detail_by_id = {}
        self._door_state_by_id = {}
        self._activities_by_id = {}

    @property
    def house_ids(self):
        """Return a list of house_ids."""
        return self._house_ids

    @property
    def doorbells(self):
        """Return a list of doorbells."""
        return self._doorbells

    @property
    def locks(self):
        """Return a list of locks."""
        return self._locks

    def get_device_activities(self, device_id, *activity_types):
        """Return a list of activities."""
        _LOGGER.debug("Getting device activities")
        self._update_device_activities()

        activities = self._activities_by_id.get(device_id, [])
        if activity_types:
            return [a for a in activities if a.activity_type in activity_types]
        return activities

    def get_latest_device_activity(self, device_id, *activity_types):
        """Return latest activity."""
        activities = self.get_device_activities(device_id, *activity_types)
        return next(iter(activities or []), None)

    @Throttle(MIN_TIME_BETWEEN_UPDATES)
    def _update_device_activities(self, limit=ACTIVITY_FETCH_LIMIT):
        """Update data object with latest from August API."""
        _LOGGER.debug("Start retrieving device activities")
        for house_id in self.house_ids:
            _LOGGER.debug("Updating device activity for house id %s", house_id)

            activities = self._api.get_house_activities(
                self._access_token, house_id, limit=limit
            )

            device_ids = {a.device_id for a in activities}
            for device_id in device_ids:
                self._activities_by_id[device_id] = [
                    a for a in activities if a.device_id == device_id
                ]

        _LOGGER.debug("Completed retrieving device activities")

    def get_doorbell_detail(self, doorbell_id):
        """Return doorbell detail."""
        self._update_doorbells()
        return self._doorbell_detail_by_id.get(doorbell_id)

    @Throttle(MIN_TIME_BETWEEN_DOORBELL_STATUS_UPDATES)
    def _update_doorbells(self):
        detail_by_id = {}

        _LOGGER.debug("Start retrieving doorbell details")
        for doorbell in self._doorbells:
            _LOGGER.debug("Updating doorbell status for %s", doorbell.device_name)
            try:
                detail_by_id[doorbell.device_id] = self._api.get_doorbell_detail(
                    self._access_token, doorbell.device_id
                )
            except RequestException as ex:
                _LOGGER.error(
                    "Request error trying to retrieve doorbell status for %s. %s",
                    doorbell.device_name,
                    ex,
                )
                detail_by_id[doorbell.device_id] = None
            except Exception:
                detail_by_id[doorbell.device_id] = None
                raise

        _LOGGER.debug("Completed retrieving doorbell details")
        self._doorbell_detail_by_id = detail_by_id

<<<<<<< HEAD
    def update_door_state(self, lock_id, door_state, update_start_time):
        """Set the door status and last status update time.

        This is called when newer activity is detected on the activity feed
        in order to keep the internal data in sync
        """
        self._door_state_by_id[lock_id] = door_state
        self._door_last_state_update_by_id[lock_id] = update_start_time
        return True

    def update_lock_status(self, lock_id, lock_status, update_start_time):
=======
    def update_lock_status(self, lock_id, lock_status, update_start_time_utc):
>>>>>>> 783af72a
        """Set the lock status and last status update time.

        This is used when the lock, unlock apis are called
        or newer activity is detected on the activity feed
        in order to keep the internal data in sync
        """
        self._lock_status_by_id[lock_id] = lock_status
        self._lock_last_status_update_time_utc_by_id[lock_id] = update_start_time_utc
        return True

    def get_lock_status(self, lock_id):
        """Return status if the door is locked or unlocked.

        This is status for the lock itself.
        """
        self._update_locks()
        return self._lock_status_by_id.get(lock_id)

    def get_lock_detail(self, lock_id):
        """Return lock detail."""
        self._update_locks()
        return self._lock_detail_by_id.get(lock_id)

    def get_door_state(self, lock_id):
        """Return status if the door is open or closed.

        This is the status from the door sensor.
        """
        self._update_locks_status()
        return self._door_state_by_id.get(lock_id)

    def _update_locks(self):
        self._update_locks_status()
        self._update_locks_detail()

    @Throttle(MIN_TIME_BETWEEN_LOCK_STATUS_UPDATES)
    def _update_locks_status(self):
        status_by_id = {}
        state_by_id = {}
        lock_last_status_update_by_id = {}
        door_last_state_update_by_id = {}

        _LOGGER.debug("Start retrieving lock and door status")
        for lock in self._locks:
            update_start_time_utc = dt.utcnow()
            _LOGGER.debug("Updating lock and door status for %s", lock.device_name)
            try:
                (
                    status_by_id[lock.device_id],
                    state_by_id[lock.device_id],
                ) = self._api.get_lock_status(
                    self._access_token, lock.device_id, door_status=True
                )
                # Since there is a a race condition between calling the
                # lock and activity apis, we set the last update time
                # BEFORE making the api call since we will compare this
                # to activity later we want activity to win over stale lock/door
                # state.
<<<<<<< HEAD
                lock_last_status_update_by_id[lock.device_id] = update_start_time
                door_last_state_update_by_id[lock.device_id] = update_start_time
=======
                last_status_update_by_id[lock.device_id] = update_start_time_utc
>>>>>>> 783af72a
            except RequestException as ex:
                _LOGGER.error(
                    "Request error trying to retrieve lock and door status for %s. %s",
                    lock.device_name,
                    ex,
                )
                status_by_id[lock.device_id] = None
                state_by_id[lock.device_id] = None
            except Exception:
                status_by_id[lock.device_id] = None
                state_by_id[lock.device_id] = None
                raise

        _LOGGER.debug("Completed retrieving lock and door status")
        self._lock_status_by_id = status_by_id
        self._door_state_by_id = state_by_id
<<<<<<< HEAD
        self._lock_last_status_update_by_id = lock_last_status_update_by_id
        self._door_last_state_update_by_id = door_last_state_update_by_id

    def get_last_lock_status_update_time(self, lock_id):
=======
        self._lock_last_status_update_time_utc_by_id = last_status_update_by_id

    def get_last_lock_status_update_time_utc(self, lock_id):
>>>>>>> 783af72a
        """Return the last time that a lock status update was seen from the august API."""
        # Since the activity api is called more frequently than
        # the lock api it is possible that the lock has not
        # been updated yet
        if lock_id not in self._lock_last_status_update_time_utc_by_id:
            return dt.utc_from_timestamp(0)

        return self._lock_last_status_update_time_utc_by_id[lock_id]

    def get_last_door_state_update_time(self, lock_id):
        """Return the last time that a door status update was seen from the august API."""
        # Since the activity api is called more frequently than
        # the lock api it is possible that the door has not
        # been updated yet
        if lock_id not in self._door_last_state_update_by_id:
            return datetime.fromtimestamp(0)

        return self._door_last_state_update_by_id[lock_id]

    @Throttle(MIN_TIME_BETWEEN_LOCK_DETAIL_UPDATES)
    def _update_locks_detail(self):
        detail_by_id = {}

        _LOGGER.debug("Start retrieving locks detail")
        for lock in self._locks:
            try:
                detail_by_id[lock.device_id] = self._api.get_lock_detail(
                    self._access_token, lock.device_id
                )
            except RequestException as ex:
                _LOGGER.error(
                    "Request error trying to retrieve door details for %s. %s",
                    lock.device_name,
                    ex,
                )
                detail_by_id[lock.device_id] = None
            except Exception:
                detail_by_id[lock.device_id] = None
                raise

        _LOGGER.debug("Completed retrieving locks detail")
        self._lock_detail_by_id = detail_by_id

    def lock(self, device_id):
        """Lock the device."""
        return self._api.lock(self._access_token, device_id)

    def unlock(self, device_id):
        """Unlock the device."""
        return self._api.unlock(self._access_token, device_id)<|MERGE_RESOLUTION|>--- conflicted
+++ resolved
@@ -1,9 +1,5 @@
 """Support for August devices."""
-<<<<<<< HEAD
-from datetime import datetime, timedelta
-=======
 from datetime import timedelta
->>>>>>> 783af72a
 import logging
 
 from august.api import Api
@@ -209,12 +205,8 @@
             self._house_ids.add(device.house_id)
 
         self._doorbell_detail_by_id = {}
-<<<<<<< HEAD
-        self._lock_last_status_update_by_id = {}
-        self._door_last_state_update_by_id = {}
-=======
+        self._door_last_state_update_time_utc_by_id = {}
         self._lock_last_status_update_time_utc_by_id = {}
->>>>>>> 783af72a
         self._lock_status_by_id = {}
         self._lock_detail_by_id = {}
         self._door_state_by_id = {}
@@ -299,21 +291,17 @@
         _LOGGER.debug("Completed retrieving doorbell details")
         self._doorbell_detail_by_id = detail_by_id
 
-<<<<<<< HEAD
-    def update_door_state(self, lock_id, door_state, update_start_time):
+    def update_door_state(self, lock_id, door_state, update_start_time_utc):
         """Set the door status and last status update time.
 
         This is called when newer activity is detected on the activity feed
         in order to keep the internal data in sync
         """
         self._door_state_by_id[lock_id] = door_state
-        self._door_last_state_update_by_id[lock_id] = update_start_time
+        self._door_last_state_update_time_utc_by_id[lock_id] = update_start_time_utc
         return True
 
-    def update_lock_status(self, lock_id, lock_status, update_start_time):
-=======
     def update_lock_status(self, lock_id, lock_status, update_start_time_utc):
->>>>>>> 783af72a
         """Set the lock status and last status update time.
 
         This is used when the lock, unlock apis are called
@@ -372,12 +360,8 @@
                 # BEFORE making the api call since we will compare this
                 # to activity later we want activity to win over stale lock/door
                 # state.
-<<<<<<< HEAD
-                lock_last_status_update_by_id[lock.device_id] = update_start_time
-                door_last_state_update_by_id[lock.device_id] = update_start_time
-=======
-                last_status_update_by_id[lock.device_id] = update_start_time_utc
->>>>>>> 783af72a
+                lock_last_status_update_by_id[lock.device_id] = update_start_time_utc
+                door_last_state_update_by_id[lock.device_id] = update_start_time_utc
             except RequestException as ex:
                 _LOGGER.error(
                     "Request error trying to retrieve lock and door status for %s. %s",
@@ -394,16 +378,10 @@
         _LOGGER.debug("Completed retrieving lock and door status")
         self._lock_status_by_id = status_by_id
         self._door_state_by_id = state_by_id
-<<<<<<< HEAD
-        self._lock_last_status_update_by_id = lock_last_status_update_by_id
-        self._door_last_state_update_by_id = door_last_state_update_by_id
-
-    def get_last_lock_status_update_time(self, lock_id):
-=======
+        self._door_last_state_update_time_utc_by_id = door_last_state_update_by_id
         self._lock_last_status_update_time_utc_by_id = last_status_update_by_id
 
     def get_last_lock_status_update_time_utc(self, lock_id):
->>>>>>> 783af72a
         """Return the last time that a lock status update was seen from the august API."""
         # Since the activity api is called more frequently than
         # the lock api it is possible that the lock has not
@@ -413,15 +391,15 @@
 
         return self._lock_last_status_update_time_utc_by_id[lock_id]
 
-    def get_last_door_state_update_time(self, lock_id):
+    def get_last_door_state_update_time_utc(self, lock_id):
         """Return the last time that a door status update was seen from the august API."""
         # Since the activity api is called more frequently than
         # the lock api it is possible that the door has not
         # been updated yet
-        if lock_id not in self._door_last_state_update_by_id:
-            return datetime.fromtimestamp(0)
-
-        return self._door_last_state_update_by_id[lock_id]
+        if lock_id not in self._door_last_state_update_time_utc_by_id:
+            return dt.utc_from_timestamp(0)
+
+        return self._door_last_state_update_time_utc_by_id[lock_id]
 
     @Throttle(MIN_TIME_BETWEEN_LOCK_DETAIL_UPDATES)
     def _update_locks_detail(self):
